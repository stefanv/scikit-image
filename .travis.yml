# vim ft=yaml

# After changing this file, check it on:
#   https://yaml-online-parser.appspot.com/

# See tools/travis/notes.txt for some guidelines

# If this is ever changed to xenial (Ubuntu 16.04), make sure to enable the
# xvfb service
dist: trusty
language: python
sudo: false
cache:
  # See https://docs.travis-ci.com/user/caching/#pip-cache
  directories:
    - $HOME/.cache/pip
    - $HOME/.cache/sphinx
    - $HOME/.ccache
addons:
  apt:
    packages:
    - ccache
    - texlive
    - texlive-latex-extra
    - dvipng
    # this became necessary to use matplotlib and qt5.12
    # https://github.com/matplotlib/matplotlib/pull/13412
    - qtbase5-dev

env:
  global:
    - GH_REF: github.com/scikit-image/docs.git
    - secure: "Z8uxAGrFb6yNw/savI7YvA5/BfkVKVGD3HUkDSXamotJAvUKMjIlWnzLc7d9S7PY99FRENgRYaNw4fzZqwJ91hDITcl1/wk6ux1j778O8kUQZayzdqcJG8KpfBsy1vJ4fl4uDGlSmUP413rR3R3dvvgJzIpCLy2qiQR/xujrGvs="

notifications:
  webhooks:
    urls:
      - https://webhooks.gitter.im/e/1fea29525e8b929dd7c7
    on_success: change  # options: [always|never|change] default: always
    on_failure: always  # options: [always|never|change] default: always
    on_start: false     # default: false

matrix:
  include:
    - os: linux
      python: 3.6
      env: OPTIONAL_DEPS=1 WITH_PYSIDE=1 BUILD_DOCS=1 INSTALL_FROM_SDIST=1
    - os: linux
<<<<<<< HEAD
      python: 3.6
      env: QT=PyQt5 MINIMUM_REQUIREMENTS=1
=======
      python: 3.5
      env: PYTHONOPTIMIZE=2
>>>>>>> 78f8b57c
    - os: linux
      python: 3.6
      env: QT=PyQt5 OPTIONAL_DEPS=1 MINIMUM_REQUIREMENTS=1
    - os: linux
      python: 3.7
      env: QT=PyQt5 OPTIONAL_DEPS=1 BUILD_DOCS=1 DEPLOY_DOCS=1
      dist: xenial # Required for Python 3.7
      sudo: true   # travis-ci/travis-ci#9069
<<<<<<< HEAD
=======
      services:
        - xvfb
    - os: linux
      python: 3.7
      dist: xenial # Required for Python 3.7
      sudo: true   # travis-ci/travis-ci#9069
      env: QT=PyQt5 OPTIONAL_DEPS=1 BUILD_DOCS=1
>>>>>>> 78f8b57c
      services:
        - xvfb
    # When 3.8 gets released, and dependencies have built wheels, enable
    # this build
    # - os: linux
    #   python: 3.8
    #   env: QT=PyQt5 OPTIONAL_DEPS=1 BUILD_DOCS=1
    #   dist: xenial # Required for Python 3.7
    #   sudo: true   # travis-ci/travis-ci#9069
    #   services:
    #     - xvfb
    - os: linux
      python: 3.7
      env: QT=PyQt5 OPTIONAL_DEPS=1 PIP_FLAGS="--pre"
      dist: xenial # Required for Python 3.7
      sudo: true   # travis-ci/travis-ci#9069
      services:
        - xvfb
    # For smooth deployment, the osx_image here should match
    # what we set in the wheel generation travis images.
    # If not set, it will use the default version from Travis
    # https://docs.travis-ci.com/user/reference/osx/#xcode-version
    - os: osx
      osx_image: xcode9.4
      language: objective-c
      env: TRAVIS_PYTHON_VERSION=3.6
    - os: osx
      osx_image: xcode9.4
      language: objective-c
      env: TRAVIS_PYTHON_VERSION=3.7 OPTIONAL_DEPS=1 EXTRA_DEPS=0
    # When 3.8 gets released, and dependencies have built wheels, enable
    # this build
    # - os: osx
    #   osx_image: xcode9.4
    #   language: objective-c
    #   env: TRAVIS_PYTHON_VERSION=3.8

before_install:
    - if [[ "$TRAVIS_OS_NAME" == "osx" ]]; then
        source tools/travis/osx_install.sh;
      else
        virtualenv -p python ~/venv;
        source ~/venv/bin/activate;
      fi
    - ccache --zero-stats
    - export PATH=/usr/lib/ccache:${PATH}
    - source tools/travis/before_install.sh
    - which python; python --version
    - pip list
    - tools/build_versions.py
    - python setup.py sdist
    - SDIST_NAME=dist/`python setup.py --fullname`.tar.gz
    - tools/check_sdist.py $SDIST_NAME

install:
    - ccache --show-stats
    # Test installing without cython using the sdist
    # --no-build-isolation ensures even in the presense of a pyproject.toml
    # pip will not create a virtual environment, just for building the package
    # This is problematic because the version of numpy of that virtual environment
    # may be higher than the version we want to test with.
    - if [[ $INSTALL_FROM_SDIST ]]; then
        pip uninstall cython -y;
        pip install dist/scikit-image-*.tar.gz;
      else
        pip install --no-build-isolation .;
      fi
    # Install testing requirements
    - pip install --retries 3 $PIP_FLAGS -r requirements/test.txt
    # Matplotlib settings - do not show figures during doc examples
    - export MPL_DIR=`python -c 'import matplotlib; print(matplotlib.get_configdir())'`
    - mkdir -p ${MPL_DIR}
    - touch ${MPL_DIR}/matplotlibrc
    # Install most of the optional packages
    - |
      if [[ "${OPTIONAL_DEPS}" == "1" ]]; then
        pip install --retries 3 -r ./requirements/optional.txt $WHEELHOUSE
        if [[ "${EXTRA_DEPS}" != "0" ]]; then
          # Extra deps need compilation, and it may not always be possible to
          # compile them easily on all platforms
          pip install --retries 3 -r ./requirements/extras.txt $WHEELHOUSE
        fi
      fi
    - tools/travis/install_qt.sh

script: tools/travis/script.sh

after_success:
    - codecov
    # Prepare.release
    - doc/release/contribs.py HEAD~10
    - bash tools/travis/deploy_docs.sh<|MERGE_RESOLUTION|>--- conflicted
+++ resolved
@@ -46,13 +46,11 @@
       python: 3.6
       env: OPTIONAL_DEPS=1 WITH_PYSIDE=1 BUILD_DOCS=1 INSTALL_FROM_SDIST=1
     - os: linux
-<<<<<<< HEAD
       python: 3.6
       env: QT=PyQt5 MINIMUM_REQUIREMENTS=1
-=======
-      python: 3.5
+    - os: linux
+      python: 3.6
       env: PYTHONOPTIMIZE=2
->>>>>>> 78f8b57c
     - os: linux
       python: 3.6
       env: QT=PyQt5 OPTIONAL_DEPS=1 MINIMUM_REQUIREMENTS=1
@@ -61,8 +59,6 @@
       env: QT=PyQt5 OPTIONAL_DEPS=1 BUILD_DOCS=1 DEPLOY_DOCS=1
       dist: xenial # Required for Python 3.7
       sudo: true   # travis-ci/travis-ci#9069
-<<<<<<< HEAD
-=======
       services:
         - xvfb
     - os: linux
@@ -70,7 +66,6 @@
       dist: xenial # Required for Python 3.7
       sudo: true   # travis-ci/travis-ci#9069
       env: QT=PyQt5 OPTIONAL_DEPS=1 BUILD_DOCS=1
->>>>>>> 78f8b57c
       services:
         - xvfb
     # When 3.8 gets released, and dependencies have built wheels, enable
