Remember to list any API changes below in `doc/source/api_changes.txt`.

Version 0.17
------------

* Update RELEASE.txt regarding Azure Pipelines after making changes to
  scikit-image-wheels repo.
* Finalize ``skimage.future.graph`` API.
* Finalize ``skimage.future.manual_segmentation`` API.
* In ``skimage.filters.median``, remove the parameters ``mask``, ``shift_x``,
  and ``shift_y``.
* Remove deprecated arguments ``beta1`` and ``beta2`` from function ``skimage.filters.frangi``
* Remove deprecated arguments ``beta1`` and ``beta2`` from function ``skimage.filters.hessian``
* Remove unused arguments ``dtype`` in ``imread`` functions. See #3918.
* Remove ``rough_wall`` from ``skimage.data.__init__``.
* Remove parameter ``img`` from skimage.morphology.skeletonize_3d.

Version 0.18
------------

* Set ``preserve_range`` to ``False`` in ``radon`` and remove the
  deprecation warning.
* Remove deprecated function ``guess_spatial_dimensions`` in ``skimage.color.__init__``.
* Remove deprecated function ``load`` in ``skimage.data.__init__.py``.
* The following functions are deprecated and should be removed in 0.18:
  `skimage.measure.compare_mse`,
  `skimage.measure.compare_nrmse`,
  `skimage.measure.compare_pnsr`
  `skimage.measure.compare_ssim`
* `skimage/measure/tests/test_simple_metrics.py` should also be removed
* make coordinates='rc' the default in ``segmentation.active_contour``
* remove deprecated ``bc`` argument in ``segmentation.active_contour``
* In ``skimage/measure/_ccomp.label_cython`` remove the deprecated parameter
  ``neighbors`` and update the tests. Set the default value of ``connectivity``
  to 2.
* In ``skimage/morphology/convex_hull.py`` remove the deprecated parameter
  ``neighbors`` and update the tests. Set the default value of ``connectivity``
  to 2.
<<<<<<< HEAD
* In ``skimage.features.corner_peaks``, remove the warning.
=======
* In ``skimage/transform`` remove histogram_matching.py.
>>>>>>> a9379cca

Other
-----
* Remove legacy pretty printing workaround for ``pytest`` in ``conftest.py``
  once minimal required ``numpy`` is set to >= 1.14.0.
* Remove the conditional warning logic when ``numpy`` is set to >= 1.15.0
  for ``scipy`` and ``pywl`` (``pywavelet``) in ``test_lpi_filter.py`` and
  ``test_denoise.py`` regarding multidimensional indexing.
* Remove the conditional warning logic when ``numpy`` is set to >= 1.15.0
  for sparse matricies (``np.matrix``) used by scipy.sparse in
  ``test_random_walker.py``. Note that there is also a chance ``scipy.sparse``
  moves away from using ``np.matrix`` in a future version too.
* Remove the conditional import and function call when ``numpy`` is set
  to > 1.15.x in ``skimage/util/arraycrop.py``.
* When minimum supported version of ``scipy`` reaches 0.18, use
  ``scipy.fftpack.next_fast_len`` directly in
  ``skimage._shared.fft``.
* Remove custom fused type in ``skimage/filters/_max_tree.pyx`` once
  #3486 fused types is merged.
* Check whether imread wheels are available, then re-enable testing imread
  on macOS. See https://github.com/scikit-image/scikit-image/pull/3898
* When ``numpy`` is set to > 1.16, one may simplify the implementation of
  of `feature.blob_log` using the vectorized version of ``np.logspace``.
* Remove conditional import of ``scipy.fft`` in ``skimage._shared.fft`` once
  the minimum supported version of ``scipy`` reaches 1.4.
* When Python 3.8 is released, increment the version number on the last OSX
  build to use Python 3.8 instead of 3.7.
* When Python 3.8 is released, add entries to the build matrix in appveyor.
* When Python 3.8 is released, add entries to the build matrix in azure.
* When ``numpy`` is set to >= 1.16, simplify ``draw.line_nd`` by using the
  vectorized version of ``np.linspace``.<|MERGE_RESOLUTION|>--- conflicted
+++ resolved
@@ -36,11 +36,8 @@
 * In ``skimage/morphology/convex_hull.py`` remove the deprecated parameter
   ``neighbors`` and update the tests. Set the default value of ``connectivity``
   to 2.
-<<<<<<< HEAD
 * In ``skimage.features.corner_peaks``, remove the warning.
-=======
 * In ``skimage/transform`` remove histogram_matching.py.
->>>>>>> a9379cca
 
 Other
 -----
