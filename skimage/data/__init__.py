--- conflicted
+++ resolved
@@ -128,7 +128,6 @@
     """
     return load("clock_motion.png")
 
-<<<<<<< HEAD
 def elephant():
     """Cartoon elephant and computer terminal.
 
@@ -138,7 +137,6 @@
 
     """
     return load("elephant.png")
-=======
 
 def immunohistochemistry():
     """Immunohistochemical (IHC) staining with hematoxylin counterstaining.
@@ -153,5 +151,4 @@
     No known copyright restrictions.
 
     """
-    return load("ihc.jpg")
->>>>>>> 11a2f1eb
+    return load("ihc.jpg")